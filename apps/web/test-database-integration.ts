--- conflicted
+++ resolved
@@ -46,48 +46,18 @@
     // Test 3: Conversation Operations (TODO: Implement conversation repository)
     console.log('3️⃣ Testing conversation operations...');
     console.log('⚠️ Conversation operations not implemented yet\n');
-<<<<<<< HEAD
-    // const conversation = await createConversation(testUser.id, 'Test Conversation');
-    console.log('✅ Conversation created:', conversation.id);
-
-    // TODO: Implement conversation operations
-    // const userMessage = await addMessage(conversation.id, 'user', 'Hello, this is a test message!');
-    // const assistantMessage = await addMessage(conversation.id, 'assistant', 'Hello! This is a response from the assistant.');
-    // const messages = await DatabaseService.conversations.getMessages(conversation.id);
 
     // Test 4: Apollo Operations (TODO: Implement Apollo repository)
     console.log('4️⃣ Testing Apollo operations...');
     console.log('⚠️ Apollo operations not implemented yet\n');
-    // TODO: Implement Apollo operations
-    // const lead = await saveApolloLead(testUser.id, {...});
-    // const campaign = await saveApolloCampaign(testUser.id, {...});
-    // await DatabaseService.apollo.addLeadsToCampaign(campaign.id, [lead.id]);
-=======
-
-    // Test 4: Apollo Operations (TODO: Implement Apollo repository)
-    console.log('4️⃣ Testing Apollo operations...');
-    console.log('⚠️ Apollo operations not implemented yet\n');
->>>>>>> b4463ef1
 
     // Test 5: Search Operations (TODO: Implement search functionality)
     console.log('5️⃣ Testing search operations...');
     console.log('⚠️ Search operations not implemented yet\n');
-<<<<<<< HEAD
-    // TODO: Implement search functionality
-    // const searchResults = await DatabaseService.conversations.search(testUser.id, 'test');
-    // const leadSearchResults = await DatabaseService.apollo.searchLeads(testUser.id, 'john');
-=======
->>>>>>> b4463ef1
 
     // Test 6: Statistics (TODO: Implement statistics functionality)
     console.log('6️⃣ Testing statistics...');
     console.log('⚠️ Statistics not implemented yet');
-<<<<<<< HEAD
-    // TODO: Implement statistics functionality
-    // const convStats = await DatabaseService.conversations.getStats(testUser.id);
-    // const apolloStats = await DatabaseService.apollo.getCampaignStats(testUser.id);
-=======
->>>>>>> b4463ef1
 
     console.log('\n🎉 All tests passed successfully!');
 
