--- conflicted
+++ resolved
@@ -116,19 +116,14 @@
     const { dropzonProps, handleImageUpload } = useImageAttachment();
     const { push } = useRouter();
     const chatMode = useChatStore(state => state.chatMode);
-<<<<<<< HEAD
     
     // Add loading state for send button
     const [isSending, setIsSending] = useState(false);
     
     // Create debounced and deduplicated sendMessage function
     const sendMessageCore = useCallback(async (customPrompt?: string, parameters?: Record<string, any>) => {
-        console.log('[SendMessage] Starting - isSignedIn:', isSignedIn, 'chatMode:', chatMode);
-=======
-    const sendMessage = async (customPrompt?: string, parameters?: Record<string, any>) => {
         const performanceStart = performance.now();
         console.log('[SendMessage] Starting - isSignedIn:', isSignedIn, 'chatMode:', chatMode, 'timestamp:', new Date().toISOString());
->>>>>>> c2732ead
         
         // Prevent multiple concurrent sends
         if (isSending) {
@@ -253,11 +248,6 @@
         const threadItems = currentThreadId ? await getThreadItems(currentThreadId.toString()) : [];
 
         try {
-<<<<<<< HEAD
-            await handleSubmit({
-                formData,
-                newThreadId: threadId,
-=======
             const submitStart = performance.now();
             console.log('[SendMessage] Submitting to handleSubmit - elapsed:', (submitStart - performanceStart).toFixed(2) + 'ms');
             
@@ -265,16 +255,20 @@
                 formData,
                 newThreadId: threadId,
                 existingThreadItemId: optimisticItemId, // Pass the same ID to prevent duplicates
->>>>>>> c2732ead
                 messages: threadItems.sort(
                     (a, b) => new Date(a.createdAt).getTime() - new Date(b.createdAt).getTime()
                 ),
                 useWebSearch,
                 useN8n: true, // Force n8n webhook usage
             });
-<<<<<<< HEAD
+            
+            const totalTime = performance.now() - performanceStart;
+            console.log('[SendMessage] Successfully completed - total time:', totalTime.toFixed(2) + 'ms');
+            
         } catch (error) {
-            console.error('[SendMessage] Error during submit:', error);
+            const totalTime = performance.now() - performanceStart;
+            console.error('[SendMessage] Error after', totalTime.toFixed(2) + 'ms:', error);
+            
             // Reset loading states on error
             batchStateUpdates([
                 () => setIsGenerating(false),
@@ -298,23 +292,6 @@
             1000
         );
     }, [sendMessageCore, editor]);
-=======
-            
-            const totalTime = performance.now() - performanceStart;
-            console.log('[SendMessage] Successfully completed - total time:', totalTime.toFixed(2) + 'ms');
-            
-        } catch (error) {
-            const totalTime = performance.now() - performanceStart;
-            console.error('[SendMessage] Error after', totalTime.toFixed(2) + 'ms:', error);
-            
-            // Reset generating state on error
-            setIsGenerating(false);
-            
-            // Show user-friendly error message
-            // TODO: Add toast notification or error display
-        }
-    };
->>>>>>> c2732ead
 
     const renderChatInput = () => (
         <AnimatePresence>
