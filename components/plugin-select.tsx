--- conflicted
+++ resolved
@@ -30,7 +30,6 @@
   const availableToolKeys = availableTools.map((tool) => tool.key);
 
   const [selectedPlugins, setSelectedPlugins] = useState<ToolKey[]>([]);
-
   useEffect(() => {
     setSelectedPlugins(
       preferences.defaultPlugins?.filter((p) =>
@@ -92,11 +91,7 @@
         >
           Plugins <BetaTag />
         </Type>
-<<<<<<< HEAD
         <div className="no-scrollbar flex max-h-[310px] flex-col overflow-y-auto p-1.5">
-=======
-        <div className="flex flex-col p-1.5">
->>>>>>> 222e201d
           {availableTools.map((tool) => (
             <ToolItem
               key={tool.key}
